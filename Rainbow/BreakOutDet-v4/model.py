import numpy as np
import tensorflow as tf
import tensorflow.keras.layers as kl
import tensorflow_probability as tfp


class NoisyDense(tf.keras.layers.Layer):
    """ Factorized Gaussian Noisy Dense Layer
    """
    def __init__(self, units, activation=None,
                 kernel_initializer="random_normal", trainable=True):
        super(NoisyDense, self).__init__()
        self.units = units
        self.initializer = kernel_initializer
        self.trainable = trainable
        self.normal = tfp.distributions.Normal(loc=0, scale=1)
        self.activation = tf.keras.activations.get(activation)

    def build(self, input_shape):

        p = input_shape[0]

        self.w_mu = self.add_weight(
            name="w_mu",
            shape=(int(input_shape[-1]), self.units),
            initializer=tf.keras.initializers.RandomUniform(
                -1. / np.sqrt(p), 1. / np.sqrt(p)),
            trainable=self.trainable)

        self.w_sigma = self.add_weight(
            name="w_sigma",
            shape=(int(input_shape[-1]), self.units),
            initializer=tf.keras.initializers.Constant(0.5 / np.sqrt(p)),
            trainable=self.trainable)

        self.b_mu = self.add_weight(
            name="b_mu",
            shape=(self.units,),
            initializer=tf.keras.initializers.RandomUniform(
                -1. / np.sqrt(p), 1. / np.sqrt(p)),
            trainable=self.trainable)

        self.b_sigma = self.add_weight(
            name="b_sigma",
            shape=(self.units,),
            initializer=tf.keras.initializers.Constant(0.5 / np.sqrt(p)),
            trainable=self.trainable)

    @tf.function
    def call(self, inputs, noise=True):

        epsilon_in = self.f(self.normal.sample((self.w_mu.shape[0], 1)))
        epsilon_out = self.f(self.normal.sample((1, self.w_mu.shape[1])))

        w_epsilon = tf.matmul(epsilon_in, epsilon_out)
        b_epsilon = epsilon_out

        w = self.w_mu + self.w_sigma * w_epsilon
        b = self.b_mu + self.b_sigma * b_epsilon

        out = tf.matmul(inputs, w) + b

        if self.activation is not None:
            out = self.activation(out)

        return out

    @staticmethod
    def f(x):
        x = tf.sign(x) * tf.sqrt(tf.abs(x))
        return x


<<<<<<< HEAD
class DuelingCategoricalQNetwork(tf.keras.Model):

    def __init__(self, actions_space, n_atoms, Z):

        super(DuelingCategoricalQNetwork, self).__init__()

        self.action_space = actions_space

        self.n_atoms = n_atoms

        self.Z = Z  #: 各ビンのしきい値(support)

        self.conv1 = kl.Conv2D(32, 8, strides=4, activation="relu",
                               kernel_initializer="he_normal")
        self.conv2 = kl.Conv2D(64, 4, strides=2, activation="relu",
                               kernel_initializer="he_normal")
        self.conv3 = kl.Conv2D(64, 3, strides=1, activation="relu",
                               kernel_initializer="he_normal")

        self.flatten1 = kl.Flatten()
        self.dense1 = kl.Dense(512, activation="relu",
                               kernel_initializer="he_normal")
        self.logits = kl.Dense(self.action_space * self.n_atoms,
                               kernel_initializer="he_normal")

    @tf.function
    def call(self, x):

        batch_size = x.shape[0]

        x = self.conv1(x)
        x = self.conv2(x)
        x = self.conv3(x)

        x = self.flatten1(x)
        x = self.dense1(x)

        logits = self.logits(x)
        logits = tf.reshape(logits, (batch_size, self.action_space, self.n_atoms))
        probs = tf.nn.softmax(logits, axis=2)

        return probs

    def sample_action(self, x, epsilon=None):

        if (epsilon is None) or (np.random.random() > epsilon):
            selected_actions, _ = self.sample_actions(x)
            selected_action = selected_actions[0][0].numpy()
        else:
            selected_action = np.random.choice(self.action_space)

        return selected_action

    def sample_actions(self, x):
        probs = self(x)
        q_means = tf.reduce_sum(probs * self.Z, axis=2, keepdims=True)
        selected_actions = tf.argmax(q_means, axis=1)
        return selected_actions, probs


class NoisyDuelingQNetwork(tf.keras.Model):
=======
class QNetwork(tf.keras.Model):
>>>>>>> a51eba42

    def __init__(self, actions_space):

        super(QNetwork, self).__init__()

        self.action_space = actions_space

        self.conv1 = kl.Conv2D(32, 8, strides=4, activation="relu",
                               kernel_initializer="he_normal")
        self.conv2 = kl.Conv2D(64, 4, strides=2, activation="relu",
                               kernel_initializer="he_normal")
        self.conv3 = kl.Conv2D(64, 3, strides=1, activation="relu",
                               kernel_initializer="he_normal")
        self.flatten1 = kl.Flatten()
        self.dense1 = kl.Dense(512, activation="relu",
                               kernel_initializer="he_normal")
        self.qvalues = kl.Dense(self.action_space,
                                kernel_initializer="he_normal")

    @tf.function
    def call(self, x):

        x = self.conv1(x)
        x = self.conv2(x)
        x = self.conv3(x)
        x = self.flatten1(x)
        x = self.dense1(x)
        qvalues = self.qvalues(x)

        return qvalues

    def sample_action(self, x, epsilon=None):

        if (epsilon is None) or (np.random.random() > epsilon):
            selected_actions, _ = self.sample_actions(x)
            selected_action = selected_actions.numpy()[0]
        else:
            selected_action = np.random.choice(self.action_space)

        return selected_action

    def sample_actions(self, x):
        qvalues = self(x)
        selected_actions = tf.cast(tf.argmax(qvalues, axis=1), tf.int32)
        return selected_actions, qvalues


class DuelingQNetwork(QNetwork):

    def __init__(self, actions_space):

        self.action_space = actions_space

        self.conv1 = kl.Conv2D(32, 8, strides=4, activation="relu",
                               kernel_initializer="he_normal")
        self.conv2 = kl.Conv2D(64, 4, strides=2, activation="relu",
                               kernel_initializer="he_normal")
        self.conv3 = kl.Conv2D(64, 3, strides=1, activation="relu",
                               kernel_initializer="he_normal")
        self.flatten1 = kl.Flatten()

        self.dense1 = kl.Dense(512, activation="relu",
                               kernel_initializer="he_normal")
        self.value = kl.Dense(1, activation="relu",
                              kernel_initializer="he_normal")

        self.dense2 = kl.Dense(512, activation="relu",
                               kernel_initializer="he_normal")

        self.advantages = kl.Dense(self.action_space, activation="relu",
                                   kernel_initializer="he_normal")

        self.qvalues = kl.Dense(self.action_space,
                                kernel_initializer="he_normal")

    @tf.function
    def call(self, x):

        x = self.conv1(x)
        x = self.conv2(x)
        x = self.conv3(x)
        x = self.flatten1(x)

        x1 = self.dense1(x)
        value = self.value(x1)

        x2 = self.dense2(x)
        advantages = self.advantages(x2)

        scaled_advantages = advantages - tf.reduce_mean(advantages)
        q_values = value + scaled_advantages

        return q_values


class NoisyDuelingQNetwork(tf.keras.Model):

    def __init__(self, actions_space):

        super(NoisyDuelingQNetwork, self).__init__()

        self.action_space = actions_space

        self.conv1 = kl.Conv2D(32, 8, strides=4, activation="relu",
                               kernel_initializer="he_normal")
        self.conv2 = kl.Conv2D(64, 4, strides=2, activation="relu",
                               kernel_initializer="he_normal")
        self.conv3 = kl.Conv2D(64, 3, strides=1, activation="relu",
                               kernel_initializer="he_normal")
        self.flatten1 = kl.Flatten()

        self.dense1 = NoisyDense(512, activation="relu",
                                 kernel_initializer="he_normal")
        self.value = NoisyDense(1, activation="relu",
                                kernel_initializer="he_normal")

        self.dense2 = NoisyDense(512, activation="relu",
                                 kernel_initializer="he_normal")

        self.advantages = NoisyDense(self.action_space,
                                     kernel_initializer="he_normal")

        self.qvalues = NoisyDense(self.action_space,
                                  kernel_initializer="he_normal")

    @tf.function
    def call(self, x):

        x = self.conv1(x)
        x = self.conv2(x)
        x = self.conv3(x)
        x = self.flatten1(x)

        x1 = self.dense1(x)
        value = self.value(x1)

        x2 = self.dense2(x)
        advantages = self.advantages(x2)

        scaled_advantages = advantages - tf.reduce_mean(advantages)
        q_values = value + scaled_advantages

        return q_values

    def sample_action(self, x, epsilon=None):

        if (epsilon is None) or (np.random.random() > epsilon):
            selected_actions, _ = self.sample_actions(x)
            selected_action = selected_actions.numpy()[0]
        else:
            selected_action = np.random.choice(self.action_space)

        return selected_action

    def sample_actions(self, x):
        qvalues = self(x)
        selected_actions = tf.cast(tf.argmax(qvalues, axis=1), tf.int32)
        return selected_actions, qvalues



if __name__ == "__main__":
    import numpy as np
    x = np.atleast_2d(np.random.randn(size=(84, 84))).astype(np.float32)
    print(x.shape)
<|MERGE_RESOLUTION|>--- conflicted
+++ resolved
@@ -2,6 +2,17 @@
 import tensorflow as tf
 import tensorflow.keras.layers as kl
 import tensorflow_probability as tfp
+
+
+def create_network(action_space, use_dueling, use_noisy, use_categorical):
+    if use_dueling and use_noisy and use_categorical:
+        pass
+    elif use_noisy:
+        return NoisyQNetwork(action_space)
+    elif use_dueling:
+        return DuelingQNetwork(action_space)
+    else:
+        return QNetwork(action_space)
 
 
 class NoisyDense(tf.keras.layers.Layer):
@@ -71,18 +82,149 @@
         return x
 
 
-<<<<<<< HEAD
-class DuelingCategoricalQNetwork(tf.keras.Model):
+class SamplingMixin:
+
+    def sample_action(self, x, epsilon=0):
+        if np.random.random() > epsilon:
+            selected_actions, _ = self.sample_actions(x)
+            selected_action = selected_actions.numpy()[0]
+        else:
+            selected_action = np.random.choice(self.action_space)
+
+        return selected_action
+
+    def sample_actions(self, x):
+        qvalues = self(x)
+        selected_actions = tf.cast(tf.argmax(qvalues, axis=1), tf.int32)
+        return selected_actions, qvalues
+
+
+class QNetwork(tf.keras.Model, SamplingMixin):
+
+    def __init__(self, actions_space):
+
+        super(QNetwork, self).__init__()
+
+        self.action_space = actions_space
+
+        self.conv1 = kl.Conv2D(32, 8, strides=4, activation="relu",
+                               kernel_initializer="he_normal")
+        self.conv2 = kl.Conv2D(64, 4, strides=2, activation="relu",
+                               kernel_initializer="he_normal")
+        self.conv3 = kl.Conv2D(64, 3, strides=1, activation="relu",
+                               kernel_initializer="he_normal")
+        self.flatten1 = kl.Flatten()
+        self.dense1 = kl.Dense(512, activation="relu",
+                               kernel_initializer="he_normal")
+        self.qvalues = kl.Dense(self.action_space,
+                                kernel_initializer="he_normal")
+
+    @tf.function
+    def call(self, x):
+
+        x = self.conv1(x)
+        x = self.conv2(x)
+        x = self.conv3(x)
+        x = self.flatten1(x)
+        x = self.dense1(x)
+        qvalues = self.qvalues(x)
+
+        return qvalues
+
+
+class DuelingQNetwork(tf.keras.Model, SamplingMixin):
+
+    def __init__(self, actions_space):
+
+        super(DuelingQNetwork, self).__init__()
+
+        self.action_space = actions_space
+
+        self.conv1 = kl.Conv2D(32, 8, strides=4, activation="relu",
+                               kernel_initializer="he_normal")
+        self.conv2 = kl.Conv2D(64, 4, strides=2, activation="relu",
+                               kernel_initializer="he_normal")
+        self.conv3 = kl.Conv2D(64, 3, strides=1, activation="relu",
+                               kernel_initializer="he_normal")
+        self.flatten1 = kl.Flatten()
+
+        self.dense1 = kl.Dense(512, activation="relu",
+                               kernel_initializer="he_normal")
+        self.value = kl.Dense(1, activation="relu",
+                              kernel_initializer="he_normal")
+
+        self.dense2 = kl.Dense(512, activation="relu",
+                               kernel_initializer="he_normal")
+
+        self.advantages = kl.Dense(self.action_space, activation="relu",
+                                   kernel_initializer="he_normal")
+
+        self.qvalues = kl.Dense(self.action_space,
+                                kernel_initializer="he_normal")
+
+    @tf.function
+    def call(self, x):
+
+        x = self.conv1(x)
+        x = self.conv2(x)
+        x = self.conv3(x)
+        x = self.flatten1(x)
+
+        x1 = self.dense1(x)
+        value = self.value(x1)
+
+        x2 = self.dense2(x)
+        advantages = self.advantages(x2)
+
+        scaled_advantages = advantages - tf.reduce_mean(advantages)
+        q_values = value + scaled_advantages
+
+        return q_values
+
+
+class NoisyQNetwork(tf.keras.Model, SamplingMixin):
+
+    def __init__(self, actions_space):
+
+        super(NoisyQNetwork, self).__init__()
+
+        self.action_space = actions_space
+
+        self.conv1 = kl.Conv2D(32, 8, strides=4, activation="relu",
+                               kernel_initializer="he_normal")
+        self.conv2 = kl.Conv2D(64, 4, strides=2, activation="relu",
+                               kernel_initializer="he_normal")
+        self.conv3 = kl.Conv2D(64, 3, strides=1, activation="relu",
+                               kernel_initializer="he_normal")
+        self.flatten1 = kl.Flatten()
+        self.dense1 = NoisyDense(512, activation="relu")
+        self.qvalues = NoisyDense(self.action_space)
+
+    @tf.function
+    def call(self, x):
+
+        x = self.conv1(x)
+        x = self.conv2(x)
+        x = self.conv3(x)
+        x = self.flatten1(x)
+        x = self.dense1(x)
+        qvalues = self.qvalues(x)
+
+        return qvalues
+
+
+class CategoricalQNet(tf.keras.Model):
 
     def __init__(self, actions_space, n_atoms, Z):
 
-        super(DuelingCategoricalQNetwork, self).__init__()
+        super(CategoricalQNet, self).__init__()
 
         self.action_space = actions_space
 
         self.n_atoms = n_atoms
 
-        self.Z = Z  #: 各ビンのしきい値(support)
+        #: 各ビンのしきい値(support)
+        self.Z = Z
 
         self.conv1 = kl.Conv2D(32, 8, strides=4, activation="relu",
                                kernel_initializer="he_normal")
@@ -129,175 +271,4 @@
         probs = self(x)
         q_means = tf.reduce_sum(probs * self.Z, axis=2, keepdims=True)
         selected_actions = tf.argmax(q_means, axis=1)
-        return selected_actions, probs
-
-
-class NoisyDuelingQNetwork(tf.keras.Model):
-=======
-class QNetwork(tf.keras.Model):
->>>>>>> a51eba42
-
-    def __init__(self, actions_space):
-
-        super(QNetwork, self).__init__()
-
-        self.action_space = actions_space
-
-        self.conv1 = kl.Conv2D(32, 8, strides=4, activation="relu",
-                               kernel_initializer="he_normal")
-        self.conv2 = kl.Conv2D(64, 4, strides=2, activation="relu",
-                               kernel_initializer="he_normal")
-        self.conv3 = kl.Conv2D(64, 3, strides=1, activation="relu",
-                               kernel_initializer="he_normal")
-        self.flatten1 = kl.Flatten()
-        self.dense1 = kl.Dense(512, activation="relu",
-                               kernel_initializer="he_normal")
-        self.qvalues = kl.Dense(self.action_space,
-                                kernel_initializer="he_normal")
-
-    @tf.function
-    def call(self, x):
-
-        x = self.conv1(x)
-        x = self.conv2(x)
-        x = self.conv3(x)
-        x = self.flatten1(x)
-        x = self.dense1(x)
-        qvalues = self.qvalues(x)
-
-        return qvalues
-
-    def sample_action(self, x, epsilon=None):
-
-        if (epsilon is None) or (np.random.random() > epsilon):
-            selected_actions, _ = self.sample_actions(x)
-            selected_action = selected_actions.numpy()[0]
-        else:
-            selected_action = np.random.choice(self.action_space)
-
-        return selected_action
-
-    def sample_actions(self, x):
-        qvalues = self(x)
-        selected_actions = tf.cast(tf.argmax(qvalues, axis=1), tf.int32)
-        return selected_actions, qvalues
-
-
-class DuelingQNetwork(QNetwork):
-
-    def __init__(self, actions_space):
-
-        self.action_space = actions_space
-
-        self.conv1 = kl.Conv2D(32, 8, strides=4, activation="relu",
-                               kernel_initializer="he_normal")
-        self.conv2 = kl.Conv2D(64, 4, strides=2, activation="relu",
-                               kernel_initializer="he_normal")
-        self.conv3 = kl.Conv2D(64, 3, strides=1, activation="relu",
-                               kernel_initializer="he_normal")
-        self.flatten1 = kl.Flatten()
-
-        self.dense1 = kl.Dense(512, activation="relu",
-                               kernel_initializer="he_normal")
-        self.value = kl.Dense(1, activation="relu",
-                              kernel_initializer="he_normal")
-
-        self.dense2 = kl.Dense(512, activation="relu",
-                               kernel_initializer="he_normal")
-
-        self.advantages = kl.Dense(self.action_space, activation="relu",
-                                   kernel_initializer="he_normal")
-
-        self.qvalues = kl.Dense(self.action_space,
-                                kernel_initializer="he_normal")
-
-    @tf.function
-    def call(self, x):
-
-        x = self.conv1(x)
-        x = self.conv2(x)
-        x = self.conv3(x)
-        x = self.flatten1(x)
-
-        x1 = self.dense1(x)
-        value = self.value(x1)
-
-        x2 = self.dense2(x)
-        advantages = self.advantages(x2)
-
-        scaled_advantages = advantages - tf.reduce_mean(advantages)
-        q_values = value + scaled_advantages
-
-        return q_values
-
-
-class NoisyDuelingQNetwork(tf.keras.Model):
-
-    def __init__(self, actions_space):
-
-        super(NoisyDuelingQNetwork, self).__init__()
-
-        self.action_space = actions_space
-
-        self.conv1 = kl.Conv2D(32, 8, strides=4, activation="relu",
-                               kernel_initializer="he_normal")
-        self.conv2 = kl.Conv2D(64, 4, strides=2, activation="relu",
-                               kernel_initializer="he_normal")
-        self.conv3 = kl.Conv2D(64, 3, strides=1, activation="relu",
-                               kernel_initializer="he_normal")
-        self.flatten1 = kl.Flatten()
-
-        self.dense1 = NoisyDense(512, activation="relu",
-                                 kernel_initializer="he_normal")
-        self.value = NoisyDense(1, activation="relu",
-                                kernel_initializer="he_normal")
-
-        self.dense2 = NoisyDense(512, activation="relu",
-                                 kernel_initializer="he_normal")
-
-        self.advantages = NoisyDense(self.action_space,
-                                     kernel_initializer="he_normal")
-
-        self.qvalues = NoisyDense(self.action_space,
-                                  kernel_initializer="he_normal")
-
-    @tf.function
-    def call(self, x):
-
-        x = self.conv1(x)
-        x = self.conv2(x)
-        x = self.conv3(x)
-        x = self.flatten1(x)
-
-        x1 = self.dense1(x)
-        value = self.value(x1)
-
-        x2 = self.dense2(x)
-        advantages = self.advantages(x2)
-
-        scaled_advantages = advantages - tf.reduce_mean(advantages)
-        q_values = value + scaled_advantages
-
-        return q_values
-
-    def sample_action(self, x, epsilon=None):
-
-        if (epsilon is None) or (np.random.random() > epsilon):
-            selected_actions, _ = self.sample_actions(x)
-            selected_action = selected_actions.numpy()[0]
-        else:
-            selected_action = np.random.choice(self.action_space)
-
-        return selected_action
-
-    def sample_actions(self, x):
-        qvalues = self(x)
-        selected_actions = tf.cast(tf.argmax(qvalues, axis=1), tf.int32)
-        return selected_actions, qvalues
-
-
-
-if __name__ == "__main__":
-    import numpy as np
-    x = np.atleast_2d(np.random.randn(size=(84, 84))).astype(np.float32)
-    print(x.shape)
+        return selected_actions, probs